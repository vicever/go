--- conflicted
+++ resolved
@@ -143,25 +143,13 @@
 	CMPQ	RARG1, runtime·racearenastart(SB)
 	JB	data
 	CMPQ	RARG1, runtime·racearenaend(SB)
-<<<<<<< HEAD
 	JB	call
 data:
-	MOVQ	$runtime·noptrdata(SB), R13
-	CMPQ	RARG1, R13
+	CMPQ	RARG1, runtime·racedatastart(SB)
 	JB	ret
-	MOVQ	$runtime·enoptrbss(SB), R13
-	CMPQ	RARG1, R13
+	CMPQ	RARG1, runtime·racedataend(SB)
 	JAE	ret
 call:
-=======
-	JB	racecalladdr_call
-racecalladdr_data:
-	CMPQ	RARG1, runtime·racedatastart(SB)
-	JB	racecalladdr_ret
-	CMPQ	RARG1, runtime·racedataend(SB)
-	JAE	racecalladdr_ret
-racecalladdr_call:
->>>>>>> 2b3f3790
 	MOVQ	AX, AX		// w/o this 6a miscompiles this function
 	JMP	racecall<>(SB)
 ret:
